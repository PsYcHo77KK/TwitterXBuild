--- conflicted
+++ resolved
@@ -1,172 +1,122 @@
-<<<<<<< HEAD
-[
-  {
-    "patchName": "Custom branding icon YouTube Music",
-    "options": [
-      {
-        "key": "AppIcon",
-        "value": "MMT"
-      }
-    ]
-  },
-  {
-    "patchName": "Custom branding name YouTube Music",
-    "options": [
-      {
-        "key": "AppNameNotification",
-        "value": "ReVanced Extended Music"
-      },
-      {
-        "key": "AppNameLauncher",
-        "value": "RVX Music"
-      }
-    ]
-  },
-  {
-    "patchName": "Custom package name",
-    "options": [
-      {
-        "key": "PackageNameYouTube",
-        "value": "app.rvx.android.youtube"
-      },
-      {
-        "key": "PackageNameYouTubeMusic",
-        "value": "app.rvx.android.apps.youtube.music"
-      }
-    ]
-  },
-  {
-    "patchName": "Custom branding icon YouTube",
-    "options": [
-      {
-        "key": "AppIcon",
-        "value": "MMT"
-      }
-    ]
-  },
-  {
-    "patchName": "Custom branding name YouTube",
-    "options": [
-      {
-        "key": "AppName",
-        "value": "ReVanced Extended"
-      }
-    ]
-  },
-  {
-    "patchName": "Custom double tap length",
-    "options": [
-      {
-        "key": "DoubleTapLengthArrays",
-        "value": "3, 5, 10, 15, 20, 30, 60, 120, 180"
-      }
-    ]
-  },
-  {
-    "patchName": "Premium heading",
-    "options": [
-      {
-        "key": "UsePremiumHeading",
-        "value": true
-      }
-    ]
-  },
-  {
-    "patchName": "Theme",
-    "options": [
-      {
-        "key": "DarkThemeBackgroundColor",
-        "value": "@android:color/black"
-      },
-      {
-        "key": "LightThemeBackgroundColor",
-        "value": "@android:color/white"
-      }
-    ]
-  },
-  {
-    "patchName": "Overlay buttons",
-    "options": [
-      {
-        "key": "OutlineIcon",
-        "value": false
-      }
-    ]
-  },
-  {
-    "patchName": "SponsorBlock",
-    "options": [
-      {
-        "key": "OutlineIcon",
-        "value": false
-      }
-    ]
-  }
-]
-=======
-[
-  {
-    "patchName": "Spoof client",
-    "options": [
-      {
-        "key": "client-id",
-        "value": null
-      }
-    ]
-  },
-  {
-    "patchName": "Custom branding name Reddit",
-    "options": [
-      {
-        "key": "AppName",
-        "value": "Reddit"
-      }
-    ]
-  },
-  {
-    "patchName": "Change package name",
-    "options": [
-      {
-        "key": "PackageNameReddit",
-        "value": "com.reddit.frontpage.rvx"
-      }
-    ]
-  },
-  {
-    "patchName": "Custom double tap length",
-    "options": [
-      {
-        "key": "DoubleTapLengthArrays",
-        "value": "3, 5, 10, 15, 20, 30, 60, 120, 180"
-      }
-    ]
-  },
-  {
-    "patchName": "Reddit settings",
-    "options": [
-      {
-        "key": "RedditSettings",
-        "value": true
-      }
-    ]
-  },
-  {
-    "patchName": "Premium heading",
-    "options": [
-      {
-        "key": "UsePremiumHeading",
-        "value": false
-      }
-    ]
-  },
-  {
-    "patchName": "Custom Video Speed",
-    "options": [
-      {
-        "key": "CustomSpeedArrays",
-        "value": "0.25, 0.5, 0.75, 0.9, 1.0, 1.12, 1.25, 1.5, 1.75, 2.0, 2.5, 3.0, 4.0, 5.0"
-      }
-    ]
-  }
-]
->>>>>>> 0527465d
+[
+  {
+    "patchName": "Custom branding icon YouTube Music",
+    "options": [
+      {
+        "key": "AppIcon",
+        "value": "MMT"
+      }
+    ]
+  },
+  {
+    "patchName": "Custom branding name YouTube Music",
+    "options": [
+      {
+        "key": "AppNameNotification",
+        "value": "ReVanced Extended Music"
+      },
+      {
+        "key": "AppNameLauncher",
+        "value": "RVX Music"
+      }
+    ]
+  },
+  {
+    "patchName": "Custom branding name Reddit",
+    "options": [
+      {
+        "key": "AppName",
+        "value": "Reddit"
+      }
+    ]
+  },
+  {
+    "patchName": "Change package name",
+    "options": [
+      {
+        "key": "PackageNameReddit",
+        "value": "com.reddit.frontpage.rvx"
+      }
+    ]
+  },
+  {
+    "patchName": "Custom package name",
+    "options": [
+      {
+        "key": "PackageNameYouTube",
+        "value": "app.rvx.android.youtube"
+      },
+      {
+        "key": "PackageNameYouTubeMusic",
+        "value": "app.rvx.android.apps.youtube.music"
+      }
+    ]
+  },
+  {
+    "patchName": "Custom branding icon YouTube",
+    "options": [
+      {
+        "key": "AppIcon",
+        "value": "MMT"
+      }
+    ]
+  },
+  {
+    "patchName": "Custom branding name YouTube",
+    "options": [
+      {
+        "key": "AppName",
+        "value": "ReVanced Extended"
+      }
+    ]
+  },
+  {
+    "patchName": "Custom double tap length",
+    "options": [
+      {
+        "key": "DoubleTapLengthArrays",
+        "value": "3, 5, 10, 15, 20, 30, 60, 120, 180"
+      }
+    ]
+  },
+  {
+    "patchName": "Premium heading",
+    "options": [
+      {
+        "key": "UsePremiumHeading",
+        "value": true
+      }
+    ]
+  },
+  {
+    "patchName": "Theme",
+    "options": [
+      {
+        "key": "DarkThemeBackgroundColor",
+        "value": "@android:color/black"
+      },
+      {
+        "key": "LightThemeBackgroundColor",
+        "value": "@android:color/white"
+      }
+    ]
+  },
+  {
+    "patchName": "Overlay buttons",
+    "options": [
+      {
+        "key": "OutlineIcon",
+        "value": false
+      }
+    ]
+  },
+  {
+    "patchName": "SponsorBlock",
+    "options": [
+      {
+        "key": "OutlineIcon",
+        "value": false
+      }
+    ]
+  }
+]