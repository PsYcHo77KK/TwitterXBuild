--- conflicted
+++ resolved
@@ -102,7 +102,6 @@
         run: |
           sleep 10
 
-<<<<<<< HEAD
 #  virustotal-scan:
 #    needs: [upload-to-github]
 #    uses: nikhilbadyal/ghactions/.github/workflows/virustotal-scan.yml@main
@@ -146,84 +145,4 @@
 #    needs: [upload-to-telegram]
 #    uses: ./.github/workflows/github-cleanup.yml
 #    secrets:
-#      GH_TOKEN: ${{ secrets.GITHUB_TOKEN }}
-=======
-  virustotal-scan:
-    needs: [ upload-to-github ]
-    uses: nikhilbadyal/ghactions/.github/workflows/virustotal-scan.yml@main
-    with:
-      FILES: |
-        .apk$
-      request_rate: 4
-    if: inputs.VIRUSTOTAL_SCAN
-    secrets:
-      VT_API_KEY: ${{ secrets.VT_API_KEY }}
-      GH_TOKEN: ${{ secrets.GITHUB_TOKEN }}
-
-  upload-to-telegram:
-    needs: [ upload-to-github ]
-    uses: nikhilbadyal/ghactions/.github/workflows/telegram-uploader.yml@main
-    if: inputs.TELEGRAM_NO_ROOT_UPLOAD
-    secrets:
-      TELEGRAM_API_ID: ${{ secrets.TELEGRAM_API_ID }}
-      TELEGRAM_API_HASH: ${{ secrets.TELEGRAM_API_HASH }}
-      TELEGRAM_BOT_TOKEN: ${{ secrets.TELEGRAM_BOT_TOKEN }}
-      TELEGRAM_CHAT_ID: ${{ secrets.TELEGRAM_CHAT_ID }}
-      TELEGRAM_STICKER_ID: ${{ secrets.TELEGRAM_STICKER_ID }}
-      MESSAGE: ${{ secrets.MESSAGE_NON_ROOT }}
-
-  upload-to-telegram-root:
-    needs: [ upload-to-telegram ]
-    uses: nikhilbadyal/ghactions/.github/workflows/telegram-uploader.yml@main
-    if: inputs.TELEGRAM_ROOT_UPLOAD
-    secrets:
-      TELEGRAM_API_ID: ${{ secrets.TELEGRAM_API_ID }}
-      TELEGRAM_API_HASH: ${{ secrets.TELEGRAM_API_HASH }}
-      TELEGRAM_BOT_TOKEN: ${{ secrets.TELEGRAM_BOT_TOKEN }}
-      TELEGRAM_CHAT_ID: ${{ secrets.TELEGRAM_CHAT_ID }}
-      DOWNLOAD_GITHUB_REPOSITORY: ${{ secrets.ROOT_DOWNLOAD_GITHUB_REPOSITORY }}
-      MESSAGE: ${{ secrets.MESSAGE_ROOT }}
-
-  apprise-notifier:
-    needs: build-apk
-    name: Apprise Notifier
-    runs-on: ubuntu-latest
-    timeout-minutes: 30
-    if: inputs.APPRISE_NOTIFY
-
-    steps:
-      - name: Download Already Built APKs
-        uses: actions/download-artifact@main
-        with:
-          name: Built-APKs
-
-      - name: Find all built apks
-        id: ff
-        run: |
-          apk_list=""
-          for filename in $(find . -name "*-output.apk" -type f); do
-            apk_list="$apk_list,$filename"
-          done
-          apk_list=${apk_list:1}
-          echo "apks=$apk_list" >> "$GITHUB_OUTPUT"
-          is_present=$([ -n "${{ secrets.APPRISE_URL }}" ] && echo true || echo false );
-          echo "has_apprise_url=$is_present"  >> $GITHUB_OUTPUT
-      - name: Print files
-        run: echo "${{ steps.ff.outputs.apks }} ${{ steps.ff.outputs.has_apprise_url }}"
-
-      - name: Upload to Telegram
-        uses: nikhilbadyal/ghaction-apprise@main
-        with:
-          APPRISE_URL: ${{ secrets.APPRISE_URL }}
-          APPRISE_NOTIFICATION_BODY: ${{ secrets.APPRISE_NOTIFICATION_BODY }}
-          APPRISE_NOTIFICATION_TITLE: ${{ secrets.APPRISE_NOTIFICATION_TITLE }}
-          APPRISE_ATTACHMENTS: ${{ steps.ff.outputs.apks }}
-
-  cleanup:
-    name: GitHub Cleanup
-    if: inputs.CLEANUP
-    needs: [ upload-to-telegram ]
-    uses: ./.github/workflows/github-cleanup.yml
-    secrets:
-      GH_TOKEN: ${{ secrets.GITHUB_TOKEN }}
->>>>>>> 0527465d
+#      GH_TOKEN: ${{ secrets.GITHUB_TOKEN }}