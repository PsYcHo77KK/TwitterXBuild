name: Build & Upload
env:
  DOCKER_BUILDKIT: 1
  COMPOSE_DOCKER_CLI_BUILD: 1
on:
  workflow_dispatch:
    inputs:
      FILES_TO_EXPECT:
        type: string
        required: false
        default: '-1'
  workflow_call:
    secrets:
      ENVS:
        required: false
      REDDIT_CLIENT_ID:
        required: false
    inputs:
      FILES_TO_EXPECT:
        type: string
        required: false
        default: '-1'
      COMMIT_CHANGELOG:
        type: boolean
        required: false
        default: false
      DEBUG_ENABLED:
        type: boolean
        description: 'Run the build with tmate debugging enabled.'
        required: false
        default: false

jobs:
  build-apk:
    name: APK Build
    runs-on: ubuntu-latest
    timeout-minutes: 30

    steps:
      - name: Check out Git repository
        uses: actions/checkout@main

      - name: Update Env for custom build
        run: |
          echo "${{ secrets.ENVS }}" >> .env


      - name: Inject Reddit Client ID
        env:
          REDDIT_CLIENT_ID: ${{ secrets.REDDIT_CLIENT_ID }}
        if: env.REDDIT_CLIENT_ID != null
        run: |
          client_id="${REDDIT_CLIENT_ID}"
          path="apks/options.json"
          json_data=$(cat "${path}")

          new_object='{
          "patchName": "Spoof client",
          "options": [
            {
              "key": "client-id",
              "value": "'${client_id}'"
            }
          ]
          }'
          # Check if an object with the patchName "Spoof client" already exists
          existing_object_index=$(echo "${json_data}" | jq 'map(.patchName) | index("Spoof client")')
          echo "${existing_object_index}"
          if [[ ${existing_object_index} != "null" ]]; then
            echo "Patch entry already exists. Overriding client ID in it."
            updated_json=$(echo "${json_data}" | jq ".[${existing_object_index}].options[0].value = \"${client_id}\"")
          else
            echo "Patch entry doesn't exists. Adding new entry."
            updated_json=$(echo "${json_data}" | jq ". += [${new_object}]")
          fi
          echo "${updated_json}" > "${path}"


      - name: Setup tmate session
        uses: mxschmitt/action-tmate@master
        if: ${{ github.event_name == 'workflow_dispatch' && inputs.DEBUG_ENABLED }}

      - name: Build Revanced APKs
        run: |
          docker-compose up --build

      - name: Handle Invalid Characters in file names
        run: |
          sudo apt install rename
          rename 's/[":<>|*?\r\n]/-/g' apks/*-output.apk

      - name: Upload Build APKS
        uses: actions/upload-artifact@main
        with:
          name: Built-APKs
          path: |
            apks/*-output.apk
            apks/VancedMicroG.apk"
          if-no-files-found: error

<<<<<<< HEAD
#      - name: Commit Update file
#        if: ${{ inputs.COMMIT_CHANGELOG }}
#        uses: stefanzweifel/git-auto-commit-action@v4
#        with:
#          branch: changelogs
#          skip_checkout: true
#          file_pattern: changelog.md
#          commit_message: 🚀New Build
#          push_options: '--force'
=======
      - name: Commit Update file
        if: ${{ inputs.COMMIT_CHANGELOG }}
        uses: stefanzweifel/git-auto-commit-action@master
        with:
          branch: changelogs
          skip_checkout: true
          file_pattern: changelog.md
          commit_message: 🚀New Build
          push_options: '--force'
>>>>>>> f74b2d0f
<|MERGE_RESOLUTION|>--- conflicted
+++ resolved
@@ -98,17 +98,6 @@
             apks/VancedMicroG.apk"
           if-no-files-found: error
 
-<<<<<<< HEAD
-#      - name: Commit Update file
-#        if: ${{ inputs.COMMIT_CHANGELOG }}
-#        uses: stefanzweifel/git-auto-commit-action@v4
-#        with:
-#          branch: changelogs
-#          skip_checkout: true
-#          file_pattern: changelog.md
-#          commit_message: 🚀New Build
-#          push_options: '--force'
-=======
       - name: Commit Update file
         if: ${{ inputs.COMMIT_CHANGELOG }}
         uses: stefanzweifel/git-auto-commit-action@master
@@ -117,5 +106,4 @@
           skip_checkout: true
           file_pattern: changelog.md
           commit_message: 🚀New Build
-          push_options: '--force'
->>>>>>> f74b2d0f
+          push_options: '--force'