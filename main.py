import re
import subprocess
import sys
from atexit import register
from concurrent.futures import ThreadPoolExecutor
from pathlib import Path
from queue import PriorityQueue
from shutil import rmtree
from subprocess import PIPE, Popen
from time import perf_counter
from typing import Any, Dict, List, Tuple, Type

import requests
from environs import Env
from loguru import logger
from requests import Session
from selectolax.lexbor import LexborHTMLParser
from tqdm import tqdm

env = Env()
temp_folder = Path("apks")
session = Session()
session.headers["User-Agent"] = "anything"
supported_apps = [
    "youtube",
    "youtube_music",
    "twitter",
    "reddit",
    "tiktok",
    "warnwetter",
]
apps = env.list("PATCH_APPS", supported_apps)
keystore_name = env.str("KEYSTORE_FILE_NAME", "revanced.keystore")
apk_mirror = "https://www.apkmirror.com"
github = "https://www.github.com"
apk_mirror_urls = {
    "reddit": f"{apk_mirror}/apk/redditinc/reddit/",
    "twitter": f"{apk_mirror}/apk/twitter-inc/twitter/",
    "tiktok": f"{apk_mirror}/apk/tiktok-pte-ltd/tik-tok-including-musical-ly/",
    "warnwetter": f"{apk_mirror}/apk/deutscher-wetterdienst/warnwetter/",
    "youtube": f"{apk_mirror}/apk/google-inc/youtube/",
    "youtube_music": f"{apk_mirror}/apk/google-inc/youtube-music/",
}
apk_mirror_version_urls = {
    "reddit": f"{apk_mirror_urls.get('reddit')}reddit",
    "twitter": f"{apk_mirror_urls.get('twitter')}twitter",
    "tiktok": f"{apk_mirror_urls.get('tiktok')}tik-tok-including-musical-ly",
    "warnwetter": f"{apk_mirror_urls.get('warnwetter')}warnwetter",
    "youtube": f"{apk_mirror_urls.get('youtube')}youtube",
    "youtube_music": f"{apk_mirror_urls.get('youtube_music')}youtube-music",
}


class Downloader(object):
    _CHUNK_SIZE = 2**21 * 5
    _QUEUE = PriorityQueue()
    _QUEUE_LENGTH = 0

    @classmethod
    def _download(cls, url: str, file_name: str) -> None:
        logger.debug(f"Trying to download {file_name} from {url}")
        cls._QUEUE_LENGTH += 1
        start = perf_counter()
        resp = session.get(url, stream=True)
        total = int(resp.headers.get("content-length", 0))
        bar = tqdm(
            desc=file_name,
            total=total,
            unit="iB",
            unit_scale=True,
            unit_divisor=1024,
            colour="green",
        )
        with temp_folder.joinpath(file_name).open("wb") as dl_file, bar:
            for chunk in resp.iter_content(cls._CHUNK_SIZE):
                size = dl_file.write(chunk)
                bar.update(size)
        cls._QUEUE.put((perf_counter() - start, file_name))
        logger.debug(f"Downloaded {file_name}")

    @classmethod
    def extract_download_link(cls, page: str, app: str):
        logger.debug(f"Extracting download link from\n{page}")
        parser = LexborHTMLParser(session.get(page).text)

        resp = session.get(
            apk_mirror + parser.css_first("a.accent_bg").attributes["href"]
        )
        parser = LexborHTMLParser(resp.text)

        href = parser.css_first(
            "p.notes:nth-child(3) > span:nth-child(1) > a:nth-child(1)"
        ).attributes["href"]
        cls._download(apk_mirror + href, f"{app}.apk")
        logger.debug("Finished Extracting link and downloading")

    @classmethod
    def get_download_page(cls, parser, main_page):
        apm = parser.css(".apkm-badge")
        sub_url = ""
        for is_apm in apm:
            if "APK" in is_apm.text():
                parser = is_apm.parent
                sub_url = parser.css_first(".accent_color").attributes["href"]
                break
        if sub_url == "":
            logger.exception(
                f"Unable to find any apk on apkmirror_specific_version on {main_page}"
            )
            sys.exit(-1)
        download_url = apk_mirror + sub_url
        return download_url

    @classmethod
    def apkmirror_specific_version(cls, app: str, version: str) -> str:
        logger.debug(f"Trying to download {app},specific version {version}")
        version = version.replace(".", "-")
        main_page = f"{apk_mirror_version_urls.get(app)}-{version}-release/"
        parser = LexborHTMLParser(session.get(main_page).text)
        download_page = cls.get_download_page(parser, main_page)
        cls.extract_download_link(download_page, app)
        logger.debug(f"Downloaded {app} apk from apkmirror_specific_version")
        return version

    @classmethod
    def apkmirror_latest_version(cls, app: str) -> str:
        logger.debug(f"Trying to download {app}'s latest version from apkmirror")
        page = apk_mirror_urls.get(app)
        if not page:
            logger.debug("Invalid app")
            sys.exit(1)
        parser = LexborHTMLParser(session.get(page).text)
        main_page = parser.css_first(".appRowVariantTag>.accent_color").attributes[
            "href"
        ]
        int_version = re.search(r"\d", main_page).start()
        extra_release = main_page.rfind("release") - 1
        version = main_page[int_version:extra_release]
        version = version.replace("-", ".")
        main_page = f"{apk_mirror}{main_page}"
        parser = LexborHTMLParser(session.get(main_page).text)
        download_page = cls.get_download_page(parser, main_page)
        cls.extract_download_link(download_page, app)
        logger.debug(f"Downloaded {app} apk from apkmirror_specific_version in rt")
        return version

    @classmethod
    def repository(cls, owner: str, name: str, file_name: str) -> None:
        logger.debug(f"Trying to download {name} from github")
        repo_url = f"https://api.github.com/repos/{owner}/{name}/releases/latest"
        r = requests.get(
            repo_url, headers={"Content-Type": "application/vnd.github.v3+json"}
        )
        if name == "revanced-patches":
            download_url = r.json()["assets"][1]["browser_download_url"]
        else:
            download_url = r.json()["assets"][0]["browser_download_url"]
        cls._download(download_url, file_name=file_name)

    @classmethod
    def report(cls) -> None:
        started = False
        while True:
            item = cls._QUEUE.get()
            logger.debug(f"{item[1]} downloaded in {item[0]:.2f} seconds.")
            cls._QUEUE.task_done()
            cls._QUEUE_LENGTH -= 1

            if not started:
                started = True
            elif started and not cls._QUEUE_LENGTH:
                break


class Patches(object):
    def __init__(self) -> None:
        logger.debug("fetching all patches")
        resp = session.get(
            "https://raw.githubusercontent.com/revanced/revanced-patches/main/README.md"
        )
        available_patches = []
        for app in resp.text.split("### 📦 ")[1:]:
            lines = app.splitlines()

            app_name = lines[0][1:-1]
            app_patches = []
            for line in lines:
                patch = line.split("|")[1:-1]
                if len(patch) == 3:
                    (n, d, v), a = [i.replace("`", "").strip() for i in patch], app_name
                    app_patches.append((n, d, a, v))

            available_patches.extend(app_patches[2:])

        youtube, music, twitter, reddit, tiktok, warnwetter = [], [], [], [], [], []
        for n, d, a, v in available_patches:
            patch = {"name": n, "description": d, "app": a, "version": v}
            if "twitter" in a:
                twitter.append(patch)
            elif "reddit" in a:
                reddit.append(patch)
            elif "music" in a:
                music.append(patch)
            elif "youtube" in a:
                youtube.append(patch)
            elif "trill" in a:
                tiktok.append(patch)
            elif "warnapp" in a:
                warnwetter.append(patch)
        self._yt = youtube
        self._ytm = music
        self._twitter = twitter
        self._reddit = reddit
        self._tiktok = tiktok
        self._warnwetter = warnwetter
        logger.debug(f"Total patches in youtube are {len(youtube)}")
        logger.debug(f"Total patches in youtube-music are {len(music)}")
        logger.debug(f"Total patches in twitter are {len(twitter)}")
        logger.debug(f"Total patches in reddit are {len(reddit)}")
        logger.debug(f"Total patches in tiktok are {len(tiktok)}")
        logger.debug(f"Total patches in warnwetter are {len(warnwetter)}")

    def get(self, app: str) -> Tuple[List[Dict[str, str]], str]:
        logger.debug("Getting patches for %s" % app)
        if "twitter" == app:
            patches = self._twitter
        elif "reddit" == app:
            patches = self._reddit
        elif "youtube_music" == app:
            patches = self._ytm
        elif "youtube" == app:
            patches = self._yt
        elif "tiktok" == app:
            patches = self._tiktok
        elif "warnwetter" == app:
            patches = self._warnwetter
        else:
            logger.debug("Invalid app name")
            sys.exit(-1)
        version = ""
        if app in ("youtube", "youtube_music"):
            version = next(i["version"] for i in patches if i["version"] != "all")
            logger.debug(f"Recommended Version for patching {app} is {version}")
        else:
            logger.debug("No recommended version.")
        return patches, version


class ArgParser(object):
    def __init__(self):
        self._PATCHES = []
        self._EXCLUDED = []

    def include(self, name: str) -> None:
        self._PATCHES.extend(["-i", name])

    def exclude(self, name: str) -> None:
        self._PATCHES.extend(["-e", name])
        self._EXCLUDED.append(name)

    def get_excluded_patches(self) -> List[Any]:
        return self._EXCLUDED

    def run(self, app: str, version: str, is_experimental: bool = False) -> None:
        logger.debug(f"Sending request to revanced cli for building {app} revanced")
        args = [
            "-jar",
            "revanced-cli.jar",
            "-a",
            app + ".apk",
            "-b",
            "revanced-patches.jar",
            "-m",
            "revanced-integrations.apk",
            "-o",
            f"Re-{app}-{version}-output.apk",
            "--keystore",
            keystore_name,
        ]
        if is_experimental:
            logger.debug("Using experimental features")
            args.append("--experimental")
        if app in ("reddit", "tiktok"):
            args.remove("-m")
            args.remove("revanced-integrations.apk")
        args[1::2] = map(lambda i: temp_folder.joinpath(i), args[1::2])
        if app in ("reddit", "tiktok"):
            args.append("-r")

        if self._PATCHES:
            args.extend(self._PATCHES)

        start = perf_counter()
        process = Popen(["java", *args], stdout=PIPE)
        for line in process.stdout:
            logger.debug(line.decode(), flush=True, end="")
        process.wait()
        logger.debug(
            f"Patching completed for app {app} in {perf_counter() - start:.2f} "
            f"seconds."
        )


@register
def close() -> None:
    session.close()
    cache = Path("revanced-cache")
    if cache.is_dir():
        rmtree(cache)


def check_java() -> None:
    logger.debug("Checking if java is available")
    jd = subprocess.check_output(["java", "-version"], stderr=subprocess.STDOUT)
    jd = str(jd)[1:-1]
    if "Runtime Environment" not in jd:
        logger.debug("Java Must be installed")
        exit(-1)
    if "17" not in jd:
        logger.debug("Java 17 Must be installed")
        exit(-1)
    logger.debug("Cool!! Java is available")


def pre_requisite():
    check_java()
    patches = Patches()
    return patches


def download_revanced(downloader: Type[Downloader]) -> None:
    assets = (
        ("revanced", "revanced-cli", "revanced-cli.jar"),
        ("revanced", "revanced-integrations", "revanced-integrations.apk"),
        ("revanced", "revanced-patches", "revanced-patches.jar"),
        ("inotia00", "VancedMicroG", "VancedMicroG.apk"),
    )
    with ThreadPoolExecutor() as executor:
        executor.map(lambda repo: downloader.repository(*repo), assets)
    logger.info("Downloaded revanced microG ,cli, integrations and patches.")


def download_from_apkmirror(
    version: str, app: str, downloader: Type[Downloader]
) -> str:
    if version and version != "latest":
        return downloader.apkmirror_specific_version(app, version)
    else:
        return downloader.apkmirror_latest_version(app)


def main() -> None:
    patches = pre_requisite()
    downloader = Downloader
    download_revanced(downloader)

    def get_patches() -> None:
        logger.debug(f"Excluding patches for app {app}")
        excluded_patches = env.list(f"EXCLUDE_PATCH_{app}".upper(), [])
        for patch in app_patches:
            arg_parser.include(patch["name"]) if patch[
                "name"
            ] not in excluded_patches else arg_parser.exclude(patch["name"])
        excluded = arg_parser.get_excluded_patches()
        if excluded:
            logger.debug(f"Excluded patches {excluded} for {app}")
        else:
            logger.debug(f"No excluded patches for {app}")

    def get_patches_version() -> Any:
        experiment = False
        total_patches, recommended_version = patches.get(app=app)
        env_version = env.str(f"{app}_VERSION".upper(), None)
        if env_version:
            logger.debug(f"Picked {app} version {env_version} from env.")
            if env_version == "latest" or env_version > recommended_version:
                experiment = True
            recommended_version = env_version
        return total_patches, recommended_version, experiment

    logger.info(f"Will Patch only {apps}")
    for app in apps:
        try:
<<<<<<< HEAD
            is_experimental = True
=======
>>>>>>> ad7eff58
            arg_parser = ArgParser()
            logger.debug("Trying to build %s" % app)
            app_patches, version, is_experimental = get_patches_version()
            version = download_from_apkmirror(version, app, downloader)
            get_patches()
            logger.debug(f"Downloaded {app}, version {version}")
            arg_parser.run(app=app, version=version, is_experimental=is_experimental)
        except Exception as e:
            logger.exception(f"Failed to build {app} because of {e}")


if __name__ == "__main__":
    try:
        main()
    except KeyboardInterrupt:
        logger.error("Script halted because of keyboard interrupt.")
        sys.exit(-1)<|MERGE_RESOLUTION|>--- conflicted
+++ resolved
@@ -381,10 +381,6 @@
     logger.info(f"Will Patch only {apps}")
     for app in apps:
         try:
-<<<<<<< HEAD
-            is_experimental = True
-=======
->>>>>>> ad7eff58
             arg_parser = ArgParser()
             logger.debug("Trying to build %s" % app)
             app_patches, version, is_experimental = get_patches_version()
