# Docker-Py-ReVanced

A little python script that will help you in building [Revanced apps](#note) directly from GitHub. This fork support Youtube, Youtube Music, twitter, reddit, tiktok and WARNWETTER. The [original script] documentation is not as detailed as this one for newbies. So read the following. This fork has cleaned some unuseful actions like post to **telegram** and check APK with **Virus Total** api.

## Build

<<<<<<< HEAD
### 🚀 In GitHub (Recommended)

1. Fork the project
![image](https://user-images.githubusercontent.com/22337329/186554644-7d4c2172-c0dd-4ea6-9ec1-08e9b567a5e3.png)

2. Add following **_repository secrets_** 
    - _GH_TOKEN_ (**required**) - GitHub token so that it can upload to GitHub and create release
       after building. See how to generate token [here](#generate-token).
    - _ENVS_ (optional but I recommand to custom as below) - required only if you want to cook specific apps/versions.

    <details>
      <summary>🛈 How to</summary>

      - Go to the repo settings to create the secret variables
        ![step_1]
        ![step_2]

      - **`ENVS`** secret might look like this
        (You should copy your **`ENVS`** content somewhere before saving because secret var can not be edited or copied after. You’ll have to click update to recreate from blank if you want change your **`ENVS`** settings.)

        ```ini
        PATCH_APPS=youtube,twitter
        EXCLUDE_PATCH_YOUTUBE=hide-cast-button,hide-autoplay-button,premium-heading,disable-fullscreen-panels,old-quality-layout,tablet-mini-player,always-autorepeat,enable-debugging,hide-infocard-suggestions
        EXCLUDE_PATCH_YOUTUBE_MUSIC=yt-music-is-shit
        YOUTUBE_VERSION=17.32.39
        YOUTUBE_MUSIC_VERSION=latest
        TWITTER_VERSION=latest    
        ```
    </details>    
3. Go to actions tab. Select `Build Revanced APK`. Click on `Run Workflow`.
    - It can take a few minute to start. Just be patient.

    <details>
      <summary>📖 See report</summary>

      - access logs
        ![action_1]
        ![action_2]
        ![action_3]

    </details>  
4. If the building process is successful, you’ll get your APKs in the releases
    - ![image](https://user-images.githubusercontent.com/22337329/186534074-4a2837b9-bca3-4ef9-abec-1e7d568a4c59.png)
=======
You can use any of the following methods to build.

<details>
<summary>🚀In GitHub(Recommended)</summary>

1. Fork the project.
![image](https://user-images.githubusercontent.com/22337329/186554644-7d4c2172-c0dd-4ea6-9ec1-08e9b567a5e3.png)
2. Add following secrets to the repo.
    1. _GH_TOKEN_ (**required**) - GitHub token so that it can upload to GitHub
       after building. Click [here](#generate-token) to learn how to get that.
    2. _VT_API_KEY_ (optional) - required only if you want Virus total scan.
    3. _ENVS_ (optional) - required only if you want to cook specific apps/versions.
    <details>
      <summary>🚶Detailed step by step guide</summary>

      - Go to the repo settings and then to actions->secret
        ![step_1]
      - Add Repository secret
        ![step_2]
      - **`GitHub Secrets`** might look like this(With VT_SCAN)
       ![secrets]

      - After adding secrets, **`ENVS`** secret might look like this
        ```ini
        PATCH_APPS=youtube_music,twitter
        EXCLUDE_PATCH_YOUTUBE=custom-branding
        EXCLUDE_PATCH_YOUTUBE_MUSIC=yt-music-is-shit
        YOUTUBE_VERSION=67.68.69
        YOUTUBE_MUSIC_VERSION=latest
        TWITTER_VERSION=0.2.2
        REDDIT_VERSION=latest
        TIKTOK_VERSION=latest
        WARNWETTER_VERSION=latest
        ```

   </details>

3. Go to actions tab. Select `Build Revanced APK`.Click on `Run Workflow`.
   1. It can take a few minute to start. Just be patient.

    <details>
      <summary>🚶Detailed step by step guide</summary>

      - Go to actions tab
        ![action_0]
      - Check the status of build, It should look green.
        ![action_1]
      - Check logs if something fails.
        ![action_2]
        ![action_3]

    </details>

4. If the building process is successful, you’ll get your APKs in the releases
    - ![apks]
5. Click on **`Build-<SomeRandomDate>`** and download the apk file.
</details>

<details>
<summary>🐳With Docker</summary>

1.  Install Docker
2.  Run script with
    ```shell
    docker-compose up
    ```

</details>

<details>
<summary>🫠Without Docker</summary>

1.  Install Java17 (zulu preferred)
2.  Install Python
3.  Create virtual environment
    ```
    python3 -m venv venv
    ```
4.  Activate virtual environment
    ```
    source venv/bin/activate
    ```
5.  Install Dependencies with
    ```
    pip install -r requirements.txt
    ```
6.  Run the script with
    ```
    python python main.py
    ```
</details>
>>>>>>> ad7eff58


### Note

By default, script builds the version as recommended by Revanced team.

1. Supported values for **_<REVANCED_APPS_NAME>_** are :
   - youtube
   - youtube_music
   - twitter
   - reddit
   - tiktok
   - warnwetter
2. If you want to build a specific version . Add `version` in `environment` in the
   format
   ```ini
   <APPNAME>_VERSION=<VERSION>
   ```
   Example:
   ```ini
   YOUTUBE_VERSION=17.31.36
   YOUTUBE_MUSIC_VERSION=X.X.X
   TWITTER_VERSION=X.X.X
   REDDIT_VERSION=X.X.X
   TIKTOK_VERSION=X.X.X
   WARNWETTER_VERSION=X.X.X
   ```
<<<<<<< HEAD
   Check available versions on **APKMirror**.
   - [youtube]
   - [youtube music]
   - [twitter]
3. If you want to a `latest` version, whatever latest is available (including beta) .
=======
3. If you want to build `latest` version, whatever latest is available(including
   beta) .
>>>>>>> ad7eff58
   Add `latest` in `environment` in the format
   ```ini
   <APPNAME>_VERSION=latest
   ```
   Example:
   ```ini
   YOUTUBE_VERSION=latest
   YOUTUBE_MUSIC_VERSION=latest
   TWITTER_VERSION=latest
   REDDIT_VERSION=latest
   TIKTOK_VERSION=latest
   WARNWETTER_VERSION=latest   
   ```
4. By default, it will build [all](#note) build app supported by Revanced team. If you
   don't
   want to waste time and build only few apps. Add the apps you want to build in
   `environment` in the format
   ```ini
   PATCH_APPS=<REVANCED_APPS_NAME>
   ```
   Example:
   ```ini
<<<<<<< HEAD
   PATCH_APPS=youtube,twitter
   ```
5. If you don't want to use default keystore. You can provide your own by placing it
   inside `apks` folder. And adding the name of `keystore-file` in `environment` like
   ```ini
=======
   PATCH_APPS=youtube,twitter,reddit
   ```
5. If you don't want to use default keystore. You can provide your own by placing it
   inside `apks` folder. And adding the name of `keystore-file` in `environment` like
   ```dotenv
>>>>>>> ad7eff58
    KEYSTORE_FILE_NAME=revanced.keystore
   ```
6. If you want to exclude any patch. Set comma separated patch in `environment` in
   the format
   ```ini
   EXCLUDE_PATCH_<REVANCED_APPS_NAME>=<PATCH_TO_EXCLUDE-1,PATCH_TO_EXCLUDE-2>
   ```
   Example:
<<<<<<< HEAD
   ```ini
    EXCLUDE_PATCH_YOUTUBE=custom-branding,hide-get-premium
    EXCLUDE_PATCH_YOUTUBE_MUSIC=yt-music-is-shit
   ```
   Patches list available for all supported apps are [here](https://github.com/revanced/revanced-patches/tree/main).
7. By default, the `--experimental` flag is used to allow patching new but untested apps releases.
    There is two ways to force the script only patches the apps releases supported and tested by ReVanced.
    1. Create a new **`ENVS`** and use `<APPNAME>_VERSION=<VERSION>`
    2. Edit the `main.py` file line 376 to change `is_experimental = True` to `is_experimental = False`
    
### Generate Token
1. Go to your account setting → developper settings (at the bottom of the page)
2. Give it a meaningful name
![token 1]
3. Grant those permissions and valid
![token 2]
    
[Back to top](#build)

Thanks to [@aliharslan0](https://github.com/aliharslan0/pyrevanced) for his work.

[token 1]: https://user-images.githubusercontent.com/22337329/186550710-a84bad0d-0ab5-46e0-a245-7bc648fa5541.png
[token 2]: https://user-images.githubusercontent.com/22337329/186550702-69c5fb77-32c3-4689-bb5c-3a213daa5e19.png
[step_1]: https://user-images.githubusercontent.com/22337329/186522183-1fe9088c-2d63-45fe-ba6f-baa49cdfd989.png
[step_2]: https://user-images.githubusercontent.com/22337329/186521861-42786e8d-5db4-43ef-9676-2f7e7c0eddc4.png
[action_1]: https://user-images.githubusercontent.com/22337329/186533319-0aebf294-9bac-4859-b4e1-1b4c87d39f48.png
[action_2]: https://user-images.githubusercontent.com/22337329/186533358-e27e30bc-0d16-4f56-a335-0387c481dbf8.png
[action_3]: https://user-images.githubusercontent.com/22337329/186533417-15477a2c-28c3-4e39-9f3d-c4e18202d000.png
[original script]: https://github.com/nikhilbadyal/docker-py-revanced
[youtube]: https://www.apkmirror.com/apk/google-inc/youtube/
[youtube music]: https://www.apkmirror.com/apk/google-inc/youtube-music/
[twitter]: https://www.apkmirror.com/apk/twitter-inc/twitter/
=======
   ```dotenv
    EXCLUDE_PATCH_YOUTUBE=custom-branding,hide-get-premium
    EXCLUDE_PATCH_YOUTUBE_MUSIC=yt-music-is-shit
   ```
7. Remember to download the **_Microg_**. Otherwise, you will not be able to open YouTube.
### Generate Token
1. Go to your account developer [settings](https://github.com/settings/tokens).
   Click on generate new token.
  ![token 1]
2. Give a nice name. and grant following permissions
![token 2]

[secrets]: https://i.imgur.com/083Bjpg.png
[token 1]: https://i.imgur.com/grofl9E.png
[token 2]: https://user-images.githubusercontent.com/22337329/186550702-69c5fb77-32c3-4689-bb5c-3a213daa5e19.png
[step_1]: https://i.imgur.com/Inj82KK.png
[step_2]: https://user-images.githubusercontent.com/22337329/186521861-42786e8d-5db4-43ef-9676-2f7e7c0eddc4.png
[action_0]: https://i.imgur.com/M1XdjZC.png
[action_1]: https://user-images.githubusercontent.com/22337329/186533319-0aebf294-9bac-4859-b4e1-1b4c87d39f48.png
[action_2]: https://user-images.githubusercontent.com/22337329/186533358-e27e30bc-0d16-4f56-a335-0387c481dbf8.png
[action_3]: https://user-images.githubusercontent.com/22337329/186533417-15477a2c-28c3-4e39-9f3d-c4e18202d000.png
[apks]: https://i.imgur.com/S5d7qAO.png

Thanks to [@aliharslan0](https://github.com/aliharslan0/pyrevanced) for his work.
>>>>>>> ad7eff58
<|MERGE_RESOLUTION|>--- conflicted
+++ resolved
@@ -1,54 +1,9 @@
 # Docker-Py-ReVanced
 
-A little python script that will help you in building [Revanced apps](#note) directly from GitHub. This fork support Youtube, Youtube Music, twitter, reddit, tiktok and WARNWETTER. The [original script] documentation is not as detailed as this one for newbies. So read the following. This fork has cleaned some unuseful actions like post to **telegram** and check APK with **Virus Total** api.
+A little python script that will help you in building [Revanced apps.](#note)
 
 ## Build
 
-<<<<<<< HEAD
-### 🚀 In GitHub (Recommended)
-
-1. Fork the project
-![image](https://user-images.githubusercontent.com/22337329/186554644-7d4c2172-c0dd-4ea6-9ec1-08e9b567a5e3.png)
-
-2. Add following **_repository secrets_** 
-    - _GH_TOKEN_ (**required**) - GitHub token so that it can upload to GitHub and create release
-       after building. See how to generate token [here](#generate-token).
-    - _ENVS_ (optional but I recommand to custom as below) - required only if you want to cook specific apps/versions.
-
-    <details>
-      <summary>🛈 How to</summary>
-
-      - Go to the repo settings to create the secret variables
-        ![step_1]
-        ![step_2]
-
-      - **`ENVS`** secret might look like this
-        (You should copy your **`ENVS`** content somewhere before saving because secret var can not be edited or copied after. You’ll have to click update to recreate from blank if you want change your **`ENVS`** settings.)
-
-        ```ini
-        PATCH_APPS=youtube,twitter
-        EXCLUDE_PATCH_YOUTUBE=hide-cast-button,hide-autoplay-button,premium-heading,disable-fullscreen-panels,old-quality-layout,tablet-mini-player,always-autorepeat,enable-debugging,hide-infocard-suggestions
-        EXCLUDE_PATCH_YOUTUBE_MUSIC=yt-music-is-shit
-        YOUTUBE_VERSION=17.32.39
-        YOUTUBE_MUSIC_VERSION=latest
-        TWITTER_VERSION=latest    
-        ```
-    </details>    
-3. Go to actions tab. Select `Build Revanced APK`. Click on `Run Workflow`.
-    - It can take a few minute to start. Just be patient.
-
-    <details>
-      <summary>📖 See report</summary>
-
-      - access logs
-        ![action_1]
-        ![action_2]
-        ![action_3]
-
-    </details>  
-4. If the building process is successful, you’ll get your APKs in the releases
-    - ![image](https://user-images.githubusercontent.com/22337329/186534074-4a2837b9-bca3-4ef9-abec-1e7d568a4c59.png)
-=======
 You can use any of the following methods to build.
 
 <details>
@@ -140,20 +95,19 @@
     python python main.py
     ```
 </details>
->>>>>>> ad7eff58
 
 
 ### Note
 
-By default, script builds the version as recommended by Revanced team.
+By default, script build the version as recommended by Revanced team.
 
 1. Supported values for **_<REVANCED_APPS_NAME>_** are :
-   - youtube
-   - youtube_music
-   - twitter
-   - reddit
-   - tiktok
-   - warnwetter
+   1. youtube
+   2. youtube_music
+   3. twitter
+   4. reddit
+   5. tiktok
+   6. warnwetter
 2. If you want to build a specific version . Add `version` in `environment` in the
    format
    ```ini
@@ -168,16 +122,8 @@
    TIKTOK_VERSION=X.X.X
    WARNWETTER_VERSION=X.X.X
    ```
-<<<<<<< HEAD
-   Check available versions on **APKMirror**.
-   - [youtube]
-   - [youtube music]
-   - [twitter]
-3. If you want to a `latest` version, whatever latest is available (including beta) .
-=======
 3. If you want to build `latest` version, whatever latest is available(including
    beta) .
->>>>>>> ad7eff58
    Add `latest` in `environment` in the format
    ```ini
    <APPNAME>_VERSION=latest
@@ -189,7 +135,7 @@
    TWITTER_VERSION=latest
    REDDIT_VERSION=latest
    TIKTOK_VERSION=latest
-   WARNWETTER_VERSION=latest   
+   WARNWETTER_VERSION=latest
    ```
 4. By default, it will build [all](#note) build app supported by Revanced team. If you
    don't
@@ -200,19 +146,11 @@
    ```
    Example:
    ```ini
-<<<<<<< HEAD
-   PATCH_APPS=youtube,twitter
-   ```
-5. If you don't want to use default keystore. You can provide your own by placing it
-   inside `apks` folder. And adding the name of `keystore-file` in `environment` like
-   ```ini
-=======
    PATCH_APPS=youtube,twitter,reddit
    ```
 5. If you don't want to use default keystore. You can provide your own by placing it
    inside `apks` folder. And adding the name of `keystore-file` in `environment` like
    ```dotenv
->>>>>>> ad7eff58
     KEYSTORE_FILE_NAME=revanced.keystore
    ```
 6. If you want to exclude any patch. Set comma separated patch in `environment` in
@@ -221,40 +159,6 @@
    EXCLUDE_PATCH_<REVANCED_APPS_NAME>=<PATCH_TO_EXCLUDE-1,PATCH_TO_EXCLUDE-2>
    ```
    Example:
-<<<<<<< HEAD
-   ```ini
-    EXCLUDE_PATCH_YOUTUBE=custom-branding,hide-get-premium
-    EXCLUDE_PATCH_YOUTUBE_MUSIC=yt-music-is-shit
-   ```
-   Patches list available for all supported apps are [here](https://github.com/revanced/revanced-patches/tree/main).
-7. By default, the `--experimental` flag is used to allow patching new but untested apps releases.
-    There is two ways to force the script only patches the apps releases supported and tested by ReVanced.
-    1. Create a new **`ENVS`** and use `<APPNAME>_VERSION=<VERSION>`
-    2. Edit the `main.py` file line 376 to change `is_experimental = True` to `is_experimental = False`
-    
-### Generate Token
-1. Go to your account setting → developper settings (at the bottom of the page)
-2. Give it a meaningful name
-![token 1]
-3. Grant those permissions and valid
-![token 2]
-    
-[Back to top](#build)
-
-Thanks to [@aliharslan0](https://github.com/aliharslan0/pyrevanced) for his work.
-
-[token 1]: https://user-images.githubusercontent.com/22337329/186550710-a84bad0d-0ab5-46e0-a245-7bc648fa5541.png
-[token 2]: https://user-images.githubusercontent.com/22337329/186550702-69c5fb77-32c3-4689-bb5c-3a213daa5e19.png
-[step_1]: https://user-images.githubusercontent.com/22337329/186522183-1fe9088c-2d63-45fe-ba6f-baa49cdfd989.png
-[step_2]: https://user-images.githubusercontent.com/22337329/186521861-42786e8d-5db4-43ef-9676-2f7e7c0eddc4.png
-[action_1]: https://user-images.githubusercontent.com/22337329/186533319-0aebf294-9bac-4859-b4e1-1b4c87d39f48.png
-[action_2]: https://user-images.githubusercontent.com/22337329/186533358-e27e30bc-0d16-4f56-a335-0387c481dbf8.png
-[action_3]: https://user-images.githubusercontent.com/22337329/186533417-15477a2c-28c3-4e39-9f3d-c4e18202d000.png
-[original script]: https://github.com/nikhilbadyal/docker-py-revanced
-[youtube]: https://www.apkmirror.com/apk/google-inc/youtube/
-[youtube music]: https://www.apkmirror.com/apk/google-inc/youtube-music/
-[twitter]: https://www.apkmirror.com/apk/twitter-inc/twitter/
-=======
    ```dotenv
     EXCLUDE_PATCH_YOUTUBE=custom-branding,hide-get-premium
     EXCLUDE_PATCH_YOUTUBE_MUSIC=yt-music-is-shit
@@ -278,5 +182,4 @@
 [action_3]: https://user-images.githubusercontent.com/22337329/186533417-15477a2c-28c3-4e39-9f3d-c4e18202d000.png
 [apks]: https://i.imgur.com/S5d7qAO.png
 
-Thanks to [@aliharslan0](https://github.com/aliharslan0/pyrevanced) for his work.
->>>>>>> ad7eff58
+Thanks to [@aliharslan0](https://github.com/aliharslan0/pyrevanced) for his work.