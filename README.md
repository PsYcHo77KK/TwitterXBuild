# 🤓Docker-Py-ReVanced

A little python script that will help you in building Revanced [apps](#patch-apps).

**`Note`** - If you are a root user and want magisk module (Extended). Get them [here](https://github.com/nikhilbadyal/revanced-magisk-module)

 <a id="only-builder-support"></a>This is just a builder for revanced and not a revanced support. Please be
 understanding and refrain from asking about revanced features/bugs. Discuss those on proper relevant forums.

## Pre-Built APKs

You can get pre-built apks [here](https://revanced_apkss.t.me/)

## Build Yourself

You can use any of the following methods to build.

- 🚀 **GitHub** (**_`Recommended`_**)

     1. Click Star to support the project.<br>
       <img src="https://i.imgur.com/FFyXaWY.png" width="400" style="left"><br>
     2. Fork the project.<br>
     <img src="https://i.imgur.com/R5HdByI.png" width="400" style="left"><br>
     3. Add `ENVS` (**optional**) secret to the repo. Required only if you want to cook specific apps/versions.
         <details>
           <summary>🚶Detailed step by step guide</summary>

         - Go to the repo settings and then to actions->secret<br>
           <img src="https://i.imgur.com/Inj82KK.png" width="600" style="left"><br>
         - Add Repository secret<br>
           <img src="https://i.imgur.com/V2Wfx3J.png" width="600" style="left">

        </details>

     4. Go to actions tab. Select `Build & Release`.Click on `Run Workflow`.

        <details>
          <summary>🚶Detailed step by step guide</summary>

         - Go to actions tab<br>
           <img src="https://i.imgur.com/XSCvzav.png" width="600" style="left"><br>
         - Check the status of build, It should look green.<br>
           <img src="https://i.imgur.com/CsJt9W1.png" width="600" style="left">

        </details>

     5. If the building process is successful, you’ll get your APKs in the<br>
        <img src="https://i.imgur.com/S5d7qAO.png" width="700" style="left">

- 🐳 **_Docker Compose_**<br>

    1. Install [Docker Desktop](https://www.docker.com/products/docker-desktop/).
    2. Clone the repo
       ```bash
       git clone https://github.com/nikhilbadyal/docker-py-revanced
       ```
    3. cd to the cloned repo
       ```bash
       cd docker-py-revanced
       ```
    4. Update `.env` file if you want some customization(See notes)
    5. Run script with
       ```shell
       docker-compose up --build
       ```

- 🐳With Docker

    1. Install Docker or [Docker Desktop](https://www.docker.com/products/docker-desktop/).
       ```bash
       curl -fsSL https://get.docker.com -o get-docker.sh
       sh get-docker.sh
       ```
    2. Run script with
       ```shell
       docker run -v "$(pwd)"/apks:/app/apks/  nikhilbadyal/docker-py-revanced
       ```
       You can pass the below environment variables (See notes) with the `-e` flag or use the `--env-file`
       [flag](https://docs.docker.com/engine/reference/commandline/run/#options).

- 🫠Without Docker

    1. Install Java >= 17
    2. Install Python >= 3.11
    3. Create virtual environment
       ```
       python3 -m venv venv
       ```
    4. Activate virtual environment
       ```
       source venv/bin/activate
       ```
    5. Install Dependencies with
       ```
       pip install -r requirements.txt
       ```
    6. Run the script with
       ```
       python main.py
       ```

## Configurations

### Global Config

| **Env Name**                                             |                  **Description**                  | **Default**                                                                                              |
|:---------------------------------------------------------|:-------------------------------------------------:|:---------------------------------------------------------------------------------------------------------|
| [PATCH_APPS](#patch-apps)                                |                Apps to patch/build                | youtube                                                                                                  |
| [EXISTING_DOWNLOADED_APKS ](#existing-downloaded-apks)   |           Already downloaded clean apks           | []                                                                                                       |
| [PERSONAL_ACCESS_TOKEN](#personal-access-token)          |              Github Token to be used              | None                                                                                                     |
| DRY_RUN                                                  |                   Do a dry run                    | False                                                                                                    |
| [GLOBAL_CLI_DL*](#global-resources)                      |     DL for CLI to be used for patching apps.      | [Revanced CLI](https://github.com/revanced/revanced-cli)                                                 |
| [GLOBAL_PATCHES_DL*](#global-resources)                  |   DL for Patches to be used for patching apps.    | [Revanced Patches](https://github.com/revanced/revanced-patches)                                         |
| [GLOBAL_PATCHES_JSON_DL*](#global-resources)             | DL for Patches Json to be used for patching apps. | [Revanced Patches](https://github.com/revanced/revanced-patches)                                         |
| [GLOBAL_INTEGRATIONS_DL*](#global-resources)             | DL for Integrations to be used for patching apps. | [Revanced Integrations](https://github.com/revanced/revanced-integrations)                               |
| [GLOBAL_KEYSTORE_FILE_NAME*](#global-keystore-file-name) |       Key file to be used for signing apps        | [Builder's own key](https://github.com/nikhilbadyal/docker-py-revanced/blob/main/apks/revanced.keystore) |
| [GLOBAL_ARCHS_TO_BUILD*](#global-archs-to-build)         |         Arch to keep in the patched apk.          | All                                                                                                      |
| REDDIT_CLIENT_ID                                         |       Reddit Client ID to patch reddit apps       | None                                                                                                     |
| VT_API_KEY                                               |           Virus Total Key to scan APKs            | None                                                                                                     |
| [TELEGRAM_CHAT_ID](#telegram-support)                    |            Receiver in Telegram upload            | None                                                                                                     |
| [TELEGRAM_BOT_TOKEN](#telegram-support)                  |          APKs Sender for Telegram upload          | None                                                                                                     |
| [TELEGRAM_API_ID](#telegram-support)                     |         Used for telegram Authentication          | None                                                                                                     |
| [TELEGRAM_API_HASH](#telegram-support)                   |         Used for telegram Authentication          | None                                                                                                     |
| [EXTRA_FILES](#extra-files)                              |    Extra files apk to upload in GitHub upload.    | None                                                                                                     |

`*` - Can be overridden for individual app.
### App Level Config

| Env Name                                                    |                        Description                        | Default                        |
|:------------------------------------------------------------|:---------------------------------------------------------:|:-------------------------------|
| [*APP_NAME*_CLI_DL](#global-resources)                      |     DL for CLI to be used for patching **APP_NAME**.      | GLOBAL_CLI_DL                  |
| [*APP_NAME*_PATCHES_DL](#global-resources)                  |   DL for Patches to be used for patching **APP_NAME**.    | GLOBAL_PATCHES_DL              |
| [*APP_NAME*_PATCHES_JSON_DL](#global-resources)             | DL for Patches Json to be used for patching **APP_NAME**. | GLOBAL_PATCHES_JSON_DL         |
| [*APP_NAME*_INTEGRATIONS_DL](#global-resources)             | DL for Integrations to be used for patching **APP_NAME**. | GLOBAL_INTEGRATIONS_DL         |
| [*APP_NAME*_KEYSTORE_FILE_NAME](#global-keystore-file-name) |       Key file to be used for signing **APP_NAME**.       | GLOBAL_KEYSTORE_FILE_NAME      |
| [*APP_NAME*_ARCHS_TO_BUILD](#global-archs-to-build)         |         Arch to keep in the patched **APP_NAME**.         | GLOBAL_ARCHS_TO_BUILD          |
| [*APP_NAME*_EXCLUDE_PATCH**](#custom-exclude-patching)      |     Patches to exclude while patching  **APP_NAME**.      | []                             |
| [*APP_NAME*_INCLUDE_PATCH**](#custom-include-patching)      |     Patches to include while patching  **APP_NAME**.      | []                             |
| [*APP_NAME*_VERSION](#app-version)                          |         Version to use for download for patching.         | Recommended by patch resources |
| [*APP_NAME*_PACKAGE_NAME***](#any-patch-apps)               |           Package name of the app to be patched           | None                           |
| [*APP_NAME*_DL_SOURCE***](#any-patch-apps)                  |     Download source of any of the supported scrapper      | None                           |
| [*APP_NAME*_DL***](#app-dl)                                 |            Direct download Link for clean apk             | None                           |

`**` - By default all patches for a given app are included.<br>
`**` - Can be used to included universal patch.
`***` - Can be used for unavailable apps in the repository (unofficial apps).

## Note

1. <a id="any-patch-apps"></a>**Officially** Supported values for **APP_NAME**** are :

    1. [youtube](https://www.apkmirror.com/apk/google-inc/youtube/)
    2. [youtube_music](https://www.apkmirror.com/apk/google-inc/youtube-music/)
    3. [twitter](https://www.apkmirror.com/apk/twitter-inc/twitter/)
    4. [reddit](https://www.apkmirror.com/apk/redditinc/reddit/)
    5. [tiktok](https://www.apkmirror.com/apk/tiktok-pte-ltd/tik-tok-including-musical-ly/)
    6. [warnwetter](https://www.apkmirror.com/apk/deutscher-wetterdienst/warnwetter/)
    7. [spotify](https://spotify.en.uptodown.com/android)
    8. [nyx-music-player](https://nyx-music-player.en.uptodown.com/android)
    9. [icon_pack_studio](https://www.apkmirror.com/apk/smart-launcher-team/icon-pack-studio/)
    10. [ticktick](https://www.apkmirror.com/apk/appest-inc/ticktick-to-do-list-with-reminder-day-planner/)
    11. [twitch](https://www.apkmirror.com/apk/twitch-interactive-inc/twitch/)
    12. [hex-editor](https://m.apkpure.com/hex-editor/com.myprog.hexedit)
    13. [windy](https://www.apkmirror.com/apk/windy-weather-world-inc/windy-wind-weather-forecast/)
    14. [my-expenses](https://my-expenses.en.uptodown.com/android)
    15. [backdrops](https://backdrops.en.uptodown.com/android)
    16. [expensemanager](https://apksos.com/app/com.ithebk.expensemanager)
    17. [tasker](https://www.apkmirror.com/apk/joaomgcd/tasker-crafty-apps-eu/)
    18. [irplus](https://irplus.en.uptodown.com/android)
    19. [vsco](https://www.apkmirror.com/apk/vsco/vsco-cam/)
    20. [meme-generator-free](https://meme-generator-free.en.uptodown.com/android)
    21. [nova_launcher](https://www.apkmirror.com/apk/teslacoil-software/nova-launcher/)
    22. [netguard](https://www.apkmirror.com/apk/marcel-bokhorst/netguard-no-root-firewall/)
    23. [instagram](https://www.apkmirror.com/apk/instagram/instagram-instagram/)
    24. [inshorts](https://www.apkmirror.com/apk/inshorts-formerly-news-in-shorts/)
    25. [messenger](https://www.apkmirror.com/apk/facebook-2/messenger/)
    26. [grecorder](https://opnemer.en.uptodown.com/android)
    27. [trakt](https://www.apkmirror.com/apk/trakt/trakt/)
    28. [candyvpn](https://www.apkmirror.com/apk/liondev-io/candylink-vpn/)
    29. [sonyheadphone](https://www.apkmirror.com/apk/sony-corporation/sony-headphones-connect/)
    30. [androidtwelvewidgets](https://m.apkpure.com/android-12-widgets-twelve/com.dci.dev.androidtwelvewidgets)
    31. [yuka](https://yuka.en.uptodown.com/android)
    32. [relay](https://www.apkmirror.com/apk/dbrady/relay-for-reddit-2/)
    33. [boost](https://www.apkmirror.com/apk/ruben-mayayo/boost-for-reddit/)
    34. [rif](https://www.apkmirror.com/apk/talklittle/reddit-is-fun/)
    35. [sync](https://www.apkmirror.com/apk/red-apps-ltd/sync-for-reddit/)
    36. [infinity](https://www.apkmirror.com/apk/red-apps-ltd/sync-for-reddit/)
    37. [slide](https://www.apkmirror.com/apk/haptic-apps/slide-for-reddit/)
    38. [bacon](https://www.apkmirror.com/apk/onelouder-apps/baconreader-for-reddit/)
    39. [microg](https://github.com/inotia00/mMicroG/releases)
    40. [pixiv](https://www.apkmirror.com/apk/pixiv-inc/pixiv/)
<<<<<<< HEAD
    41. [strava](https://www.apkmirror.com/apk/strava-inc/strava-running-and-cycling-gps/)
=======
    41. [solidexplorer](https://www.apkmirror.com/apk/neatbytes/solid-explorer-beta/)
    42. [lightroom](https://www.apkmirror.com/apk/adobe/lightroom/)
>>>>>>> be8d4e42
    <br>`**` - You can also patch any other app which is **not** supported officially.To do so, you need to provide
   few more inputs to the tool which are mentioned below.
   ```ini
   <APP_NAME>_DL_SOURCE=<apk-link-to-any-of-the-suppored-scrapper>
   <APP_NAME>_PACKAGE_NAME=<package-name-of-the-application>
   ```
   You can also provide DL to the clean apk instead of providing DL_SOURCES as mentioned in this [note](#app-dl).
   Supported Scrappers are:
   1. APKMIRROR - Supports downloading any versions
        1. Link Format - https://www.apkmirror.com/apk/<organisation-name>/app-name/
        2. Example Link - https://www.apkmirror.com/apk/google-inc/youtube/
   2. UPTODOWN - Supports downloading any versions
        1. Link Format - https://<app-name>.en.uptodown.com/android
        2. Example Link - https://spotify.en.uptodown.com/android
   3. APKSOS - Supports downloading any versions
       1. Link Format - https://apksos.com/download-app/<package-name>
       2. Example Link - https://apksos.com/download-app/com.expensemanager
   4. APKPURE - Supports downloading only latest version
       1. Link Format - https://d.apkpure.com/b/APK/<package-name>?version=latest
       2. Example Link - https://d.apkpure.com/b/APK/com.google.android.youtube?version=latest

   <br>Please verify the source of original APKs yourself with links provided. I'm not responsible for any damage
    caused.If you know any better/safe source to download clean. Open a discussion.

2. By default, script build the latest version mentioned in `patches.json` file.
3. Remember to download the **_Microg_**. Otherwise, you may not be able to open YouTube/YouTube Music.
4. <a id="patch-apps"></a>By default, tool will build only `youtube,youtube_music`. To build other apps supported by patching
   resources.Add the apps you want to build in `.env` file or in `ENVS` in `GitHub secrets` in the format
   ```ini
   PATCH_APPS=<APP_NAME>
   ```
   Example:
   ```ini
   PATCH_APPS=youtube,twitter,reddit
   ```
5. <a id="existing-downloaded-apks"></a>If APKMirror or other apk sources are blocked in your region or script
   somehow is unable to download from apkmirror. You can download apk manually from any source. Place them in
   `/apks` directory and provide environment variable in `.env` file or in `ENVS` in `GitHub secrets`(Recommended)
   in the format.
   ```dotenv
    EXISTING_DOWNLOADED_APKS=<Comma,Seperate,App,Name>
   ```
   Example:
   ```dotenv
    EXISTING_DOWNLOADED_APKS=youtube,youtube_music
   ```
   If you add above. Script will not download the `youtube` & `youtube_music`apk from internet and expects an apk in
   `/apks` folder with **same** name.
6. <a id="personal-access-token"></a>If you run script again & again. You might hit GitHub API limit. In that case
   you can provide your Personal GitHub Access Token in `.env` file or in `ENVS` in `GitHub secrets` (Recommended)
   in the format -
   ```dotenv
    PERSONAL_ACCESS_TOKEN=<PAT>
   ```
7. <a id="global-resources"></a>You can provide Direct download to the resource to used for patching apps `.env` file
   or in `ENVS` in `GitHub secrets` (Recommended) in the format -
   ```dotenv
    GLOBAL_CLI_DL=https://github.com/revanced/revanced-cli
    GLOBAL_PATCHES_DL=https://github.com/revanced/revanced-patches
    GLOBAL_PATCHES_JSON_DL=https://github.com/revanced/revanced-patches
    GLOBAL_INTEGRATIONS_DL=local://integrations.apk
   ```
   Resources downloaded from envs and will be used for patching for any **APP_NAME**.
   Unless provided different resource for the individual app.<br><br>
   Tool also support resource config at app level. You can patch A app with X resources while patching B with Y
   resources.
   This can be done by providing Direct download link for resources for app.<br>
   Example:
   ```dotenv
    YOUTUBE_CLI_DL=https://github.com/inotia00/revanced-cli
    YOUTUBE_PATCHES_DL=https://github.com/inotia00/revanced-patches
    YOUTUBE_PATCHES_JSON_DL=https://github.com/inotia00/revanced-patches
    YOUTUBE_INTEGRATIONS_DL=https://github.com/inotia00/revanced-integrations
   ```
   With the config tool will try to patch YouTube with resources from inotia00 while other global resource will used
   for patching other apps.<br>
   If you have want to provide resource locally in the apks folder. You can specify that by mentioning filename
   prefixed with `local://`.
   *Note* - The link provided must be DLs. Unless they are from GitHub.
8. <a id="global-keystore-file-name"></a>If you don't want to use default keystore. You can provide your own by
   placing it inside `apks` folder. And adding the name of `keystore-file` in `.env` file or in `ENVS` in `GitHub
   secrets` (Recommended) in the format
   ```dotenv
    GLOBAL_KEYSTORE_FILE_NAME=revanced.keystore
   ```
   Tool also support providing secret key at app level. You can sign A app with X key while signing B with Y
   key.<br>
    Example:
   ```dotenv
    YOUTUBE_KEYSTORE_FILE_NAME=youtube.keystore
   ```
9. <a id="global-archs-to-build"></a>You can build only for a particular arch in order to get smaller apk files.This
   can be done with by adding comma separated `ARCHS_TO_BUILD` in `ENVS` in `GitHub secrets` (Recommended) in the
   format.
   ```dotenv
    GLOABAL_ARCHS_TO_BUILD=arm64-v8a,armeabi-v7a
   ```
   Tool also support configuring at app level.<br>

   Example:
   ```dotenv
    YOUTUBE_ARCHS_TO_BUILD=arm64-v8a,armeabi-v7a
   ```
   *Note* -
   1. Possible values are: `armeabi-v7a`,`x86`,`x86_64`,`arm64-v8a`
   2. Make sure the patching resource(CLI) support this feature.
10. <a id="extra-files"></a>If you want to include any extra file to the Github upload. Set comma arguments
     in `.env` file or in `ENVS` in `GitHub secrets` (Recommended) in the format
    ```ini
    EXTRA_FILES=<url>@<appName>.apk
    ```
    Example:
    ```dotenv
     EXTRA_FILES=https://github.com/inotia00/mMicroG/releases/latest@mmicrog.apk,https://github.com/revanced/revanced-integrations@integrations.apk
    ```
11. <a id="custom-exclude-patching"></a>If you want to exclude any patch. Set comma separated patch in `.env` file
    or in `ENVS` in `GitHub secrets` (Recommended) in the format
    ```ini
    <APP_NAME>_EXCLUDE_PATCH=<PATCH_TO_EXCLUDE-1,PATCH_TO_EXCLUDE-2>
    ```
    Example:
    ```dotenv
     YOUTUBE_EXCLUDE_PATCH=custom-branding,hide-get-premium
     YOUTUBE_MUSIC_EXCLUDE_PATCH=yt-music-is-shit
    ```
    Note -
    1. **All** the patches for an app are **included** by default.<br>
    2. Revanced patches are provided as space separated, make sure you type those **-** separated here.
    It means a patch named _**Hey There**_ must be entered as **_hey-there_** in the above example.
12. <a id="custom-include-patching"></a>If you want to include any universal patch. Set comma separated patch in `.env`
    file or in `ENVS` in `GitHub secrets` (Recommended) in the format
    ```ini
    <APP_NAME>_INCLUDE_PATCH=<PATCH_TO_EXCLUDE-1,PATCH_TO_EXCLUDE-2>
    ```
    Example:
    ```dotenv
     YOUTUBE_INCLUDE_PATCH=remove-screenshot-restriction
    ```
    Note -
    1. Revanced patches are provided as space separated, make sure you type those **-** separated here.
       It means a patch named _**Hey There**_ must be entered as **_hey-there_** in the above example.
13. <a id="app-version"></a>If you want to build a specific version or latest version. Add `version` in `.env` file
    or in `ENVS` in `GitHub secrets` (Recommended) in the format
    ```ini
    <APP_NAME>_VERSION=<VERSION>
    ```
    Example:
    ```ini
    YOUTUBE_VERSION=17.31.36
    YOUTUBE_MUSIC_VERSION=X.X.X
    TWITTER_VERSION=latest
    ```
14. <a id="app-dl"></a>If you have your personal source for apk to be downloaded. You can also provide that and tool
    will not scarp links from apk sources.Add `dl` in `.env` file or in `ENVS` in `GitHub secrets` (Recommended) in
    the format
    ```ini
    <APP_NAME>_DL=<direct-app-download>
    ```
    Example:
    ```ini
    YOUTUBE_DL=https://d.apkpure.com/b/APK/com.google.android.youtube?version=latest
    ```
15. <a id="telegram-support"></a>For Telegram Upload.
     1. Set up a telegram channel, send a message to it and forward the message to
        this telegram [bot](https://t.me/username_to_id_bot)
     2. Copy `id` and save it to `TELEGRAM_CHAT_ID`<br>
        <img src="https://i.imgur.com/22UiaWs.png" width="300" style="left"><br>
     3. `TELEGRAM_BOT_TOKEN` - Telegram provides BOT_TOKEN. It works as sender. Open [bot](https://t.me/BotFather) and
        create one copy api key<br>
        <img src="https://i.imgur.com/A6JCyK2.png" width="300" style="left"><br>
     4. `TELEGRAM_API_ID` - Telegram API_ID is provided by telegram [here](https://my.telegram.org/apps)<br>
        <img src="https://i.imgur.com/eha3nnb.png" width="300" style="left"><br>
     5. `TELEGRAM_API_HASH` - Telegram API_HASH is provided by telegram [here](https://my.telegram.org/apps)<br>
        <img src="https://i.imgur.com/7n5k1mp.png" width="300" style="left"><br>
     6. After Everything done successfully a part of the actions secrets of the repository may look like<br>
        <img src="https://i.imgur.com/Cjifz1M.png" width="400">
16. Configuration defined in `ENVS` in `GitHub secrets` will override the configuration in `.env` file. You can use this
    fact to define your normal configurations in `.env` file and sometimes if you want to build something different just
    once. Add it in `GitHub secrets`.<br>
17. Sample Envs<br>
    <img src="https://i.imgur.com/FxOtiGs.png" width="600" style="left">
18. Make sure your Action has write access. If not click
    [here](https://github.com/nikhilbadyal/docker-py-revanced/settings/actions).
    In the bottom give read and write access to Actions.
    <img src="https://i.imgur.com/STSv2D3.png" width="400"><|MERGE_RESOLUTION|>--- conflicted
+++ resolved
@@ -189,12 +189,9 @@
     38. [bacon](https://www.apkmirror.com/apk/onelouder-apps/baconreader-for-reddit/)
     39. [microg](https://github.com/inotia00/mMicroG/releases)
     40. [pixiv](https://www.apkmirror.com/apk/pixiv-inc/pixiv/)
-<<<<<<< HEAD
     41. [strava](https://www.apkmirror.com/apk/strava-inc/strava-running-and-cycling-gps/)
-=======
-    41. [solidexplorer](https://www.apkmirror.com/apk/neatbytes/solid-explorer-beta/)
-    42. [lightroom](https://www.apkmirror.com/apk/adobe/lightroom/)
->>>>>>> be8d4e42
+    42. [solidexplorer](https://www.apkmirror.com/apk/neatbytes/solid-explorer-beta/)
+    43. [lightroom](https://www.apkmirror.com/apk/adobe/lightroom/)
     <br>`**` - You can also patch any other app which is **not** supported officially.To do so, you need to provide
    few more inputs to the tool which are mentioned below.
    ```ini
